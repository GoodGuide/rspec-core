require 'erb'
require 'rspec/core/formatters/base_text_formatter'

module RSpec
  module Core
    module Formatters
      class HtmlFormatter < BaseTextFormatter
        include ERB::Util # for the #h method

        def initialize(output)
          super(output)
          @example_group_number = 0
          @example_number = 0
          @header_red = nil
        end

        private
        def method_missing(m, *a, &b)
          # no-op
        end

        public
        def message(message)
        end

        # The number of the currently running example_group
        def example_group_number
          @example_group_number
        end

        # The number of the currently running example (a global counter)
        def example_number
          @example_number
        end

        def start(example_count)
          super(example_count)
          @output.puts html_header
          @output.puts report_header
          @output.flush
        end

        def example_group_started(example_group)
          super(example_group)
          @example_group_red = false
          @example_group_number += 1
          unless example_group_number == 1
            @output.puts "  </dl>"
            @output.puts "</div>"
          end
<<<<<<< HEAD
          @output.puts "<div class=\"example_group\">"
          @output.puts "  <dl #{current_indentation}>"
          @output.puts "  <dt id=\"example_group_#{example_group_number}\">#{h(example_group.description)}</dt>"
=======
          @output.puts "<div id=\"div_group_#{example_group_number}\" class=\"example_group passed\">"
          @output.puts "  <dl>"
          @output.puts "  <dt id=\"example_group_#{example_group_number}\" class=\"passed\">#{h(example_group.description)}</dt>"
>>>>>>> 030ca632
          @output.flush
        end

        def start_dump
          @output.puts "  </dl>"
          @output.puts "</div>"
          @output.flush
        end

        def example_started(example)
          super(example)
          @example_number += 1
        end

        def example_passed(example)
          move_progress
          @output.puts "    <dd class=\"spec passed\"><span class=\"passed_spec_name\">#{h(example.description)}</span></dd>"
          @output.flush
        end

        def example_failed(example)
          super(example)
          exception = example.metadata[:execution_result][:exception]
          extra = extra_failure_content(exception)
          failure_style = 'failed'
          failure_style = RSpec::Core::PendingExampleFixedError === exception ? 'pending_fixed' : 'failed'
          @output.puts "    <script type=\"text/javascript\">makeRed('rspec-header');</script>" unless @header_red
          @header_red = true
          @output.puts "    <script type=\"text/javascript\">makeRed('div_group_#{example_group_number}');</script>" unless @example_group_red
          @output.puts "    <script type=\"text/javascript\">makeRed('example_group_#{example_group_number}');</script>" unless @example_group_red
          @example_group_red = true
          move_progress
          @output.puts "    <dd class=\"spec #{failure_style}\">"
          @output.puts "      <span class=\"failed_spec_name\">#{h(example.description)}</span>"
          @output.puts "      <div class=\"failure\" id=\"failure_#{@failed_examples.size}\">"
          @output.puts "        <div class=\"message\"><pre>#{h(exception.message)}</pre></div>" unless exception.nil?
          @output.puts "        <div class=\"backtrace\"><pre>#{format_backtrace(exception.backtrace, example).join("\n")}</pre></div>" if exception
          @output.puts extra unless extra == ""
          @output.puts "      </div>"
          @output.puts "    </dd>"
          @output.flush
        end

        def example_pending(example)
          message = example.metadata[:execution_result][:pending_message]
          @output.puts "    <script type=\"text/javascript\">makeYellow('rspec-header');</script>" unless @header_red
          @output.puts "    <script type=\"text/javascript\">makeYellow('div_group_#{example_group_number}');</script>" unless @example_group_red
          @output.puts "    <script type=\"text/javascript\">makeYellow('example_group_#{example_group_number}');</script>" unless @example_group_red
          move_progress
          @output.puts "    <dd class=\"spec not_implemented\"><span class=\"not_implemented_spec_name\">#{h(example.description)} (PENDING: #{h(message)})</span></dd>"
          @output.flush
        end

        # Override this method if you wish to output extra HTML for a failed spec. For example, you
        # could output links to images or other files produced during the specs.
        #
        def extra_failure_content(exception)
          require 'rspec/core/formatters/snippet_extractor'
          @snippet_extractor ||= SnippetExtractor.new
          "    <pre class=\"ruby\"><code>#{@snippet_extractor.snippet(exception)}</code></pre>"
        end

        def move_progress
          @output.puts "    <script type=\"text/javascript\">moveProgressBar('#{percent_done}');</script>"
          @output.flush
        end

        def percent_done
          result = 100.0
          if @example_count > 0
            result = ((example_number).to_f / @example_count.to_f * 1000).to_i / 10.0
          end
          result
        end

        def dump_failures
        end

        def dump_pending
        end

        def dump_summary(duration, example_count, failure_count, pending_count)
          # TODO - kill dry_run?
          if dry_run?
            totals = "This was a dry-run"
          else
            totals =  "#{example_count} example#{'s' unless example_count == 1}, "
            totals << "#{failure_count} failure#{'s' unless failure_count == 1}"
            totals << ", #{pending_count} pending" if pending_count > 0
          end
          @output.puts "<script type=\"text/javascript\">document.getElementById('duration').innerHTML = \"Finished in <strong>#{duration} seconds</strong>\";</script>"
          @output.puts "<script type=\"text/javascript\">document.getElementById('totals').innerHTML = \"#{totals}\";</script>"
          @output.puts "</div>"
          @output.puts "</div>"
          @output.puts "</body>"
          @output.puts "</html>"
          @output.flush
        end
        
        def current_indentation
          "style=\"margin-left: #{(example_group.ancestors.size - 1) * 15}px;\""
        end

        def html_header
          <<-EOF
<?xml version="1.0" encoding="UTF-8"?>
<!DOCTYPE html
  PUBLIC "-//W3C//DTD XHTML 1.0 Strict//EN"
  "http://www.w3.org/TR/xhtml1/DTD/xhtml1-strict.dtd">
<html xmlns="http://www.w3.org/1999/xhtml" xml:lang="en" lang="en">
<head>
  <title>RSpec results</title>
  <meta http-equiv="Content-Type" content="text/html; charset=utf-8" />
  <meta http-equiv="Expires" content="-1" />
  <meta http-equiv="Pragma" content="no-cache" />
  <style type="text/css">
  body {
    margin: 0;
    padding: 0;
    background: #fff;
    font-size: 80%;
  }
  </style>
  <script type="text/javascript">
    // <![CDATA[
#{global_scripts}
    // ]]>
  </script>
  <style type="text/css">
#{global_styles}
  </style>
</head>
<body>
EOF
        end

        def report_header
          <<-EOF
<div class="rspec-report">

<div id="rspec-header">
  <div id="label">
    <h1>RSpec Code Examples</h1>
  </div>

  <div id="summary">
    <p id="totals">&nbsp;</p>
    <p id="duration">&nbsp;</p>
  </div>
</div>

<div id="rspec-filters">
  Show only :
  <input id="passed_checkbox" name="passed_checkbox" type="checkbox" checked onchange="apply_filters()" value="1"> <label for="passed_checkbox">Passed tests</label>
  <input id="failed_checkbox" name="failed_checkbox" type="checkbox" checked onchange="apply_filters()" value="2"> <label for="failed_checkbox">Failed tests</label>
  <input id="pending_checkbox" name="pending_checkbox" type="checkbox" checked onchange="apply_filters()" value="3"> <label for="pending_checkbox">Pending tests</label>
</div>

<div class="results">
EOF
        end

        def global_scripts
          <<-EOF

function addClassToId(element_id, classname) {
  document.getElementById(element_id).className += (" " + classname);
}
function removeClassFromId(element_id, classname) {
  var elem = document.getElementById(element_id);
  var classlist = elem.className.replace(classname,'');
  elem.className = classlist;
}

function moveProgressBar(percentDone) {
  document.getElementById("rspec-header").style.width = percentDone +"%";
}
function makeRed(element_id) {
  removeClassFromId(element_id, 'passed');
  removeClassFromId(element_id, 'not_implemented');
  addClassToId(element_id,'failed');
}

function makeYellow(element_id) {
  var elem = document.getElementById(element_id);
  if (elem.className.indexOf("failed") == -1) {  // class doesn't includes failed
    if (elem.className.indexOf("not_implemented") == -1) { // class doesn't include not_implemented
      removeClassFromId(element_id, 'passed');
      addClassToId(element_id,'not_implemented');
    }
  }
}

function apply_filters() {
  d1 = new Date();
  var passed_filter = document.getElementById('passed_checkbox').checked;
  var failed_filter = document.getElementById('failed_checkbox').checked;
  var pending_filter = document.getElementById('pending_checkbox').checked;
  // alert("apply_filters " + passed_filter + "," + failed_filter + "," + pending_filter);

  assign_display_style("spec passed", passed_filter);
  assign_display_style("spec failed", failed_filter);
  assign_display_style("spec not_implemented", pending_filter);

  assign_display_style_for_group("example_group passed", passed_filter);
  assign_display_style_for_group("example_group not_implemented", pending_filter, pending_filter || passed_filter);
  assign_display_style_for_group("example_group failed", failed_filter, failed_filter || pending_filter || passed_filter);

  d2 = new Date();
//  alert(d2.getTime()-d1.getTime());
}

function get_display_style(display_flag) {
  var style_mode = 'none';
  if (display_flag == true) {
    style_mode = 'block';
  }
  return style_mode;
}

function assign_display_style(classname, display_flag) {
  var style_mode = get_display_style(display_flag);
  var elems = document.getElementsByClassName(classname)
  for (var i=0; i<elems.length;i++) {
    elems[i].style.display = style_mode;
  }
}

function assign_display_style_for_group(classname, display_flag, subgroup_flag) {
  var display_style_mode = get_display_style(display_flag);
  var subgroup_style_mode = get_display_style(subgroup_flag);
  var elems = document.getElementsByClassName(classname)
  for (var i=0; i<elems.length;i++) {
    var style_mode = display_style_mode;
    if ((display_flag != subgroup_flag) && (elems[i].getElementsByTagName('dt')[0].innerHTML.indexOf(", ") != -1)) {
      elems[i].style.display = subgroup_style_mode;
    } else {
      elems[i].style.display = display_style_mode;
    }
  }
}
EOF
        end

        def global_styles
          <<-EOF
#rspec-header {
  background: #65C400; color: #fff; height: 4em;
}

.rspec-report h1 {
  margin: 0px 10px 0px 10px;
  padding: 10px;
  font-family: "Lucida Grande", Helvetica, sans-serif;
  font-size: 1.8em;
  position: absolute;
}

#rspec-filters {
  margin: 0; padding: 5px 10px;
  font-family: "Lucida Grande", Helvetica, sans-serif;
  text-align: right;
}

#summary {
  margin: 0; padding: 5px 10px;
  font-family: "Lucida Grande", Helvetica, sans-serif;
  text-align: right;
  top: 0px;
  right: 0px;
  float:right;
}

#summary p {
  margin: 0 0 0 2px;
}

#summary #totals {
  font-size: 1.2em;
}

.example_group {
  margin: 0 10px 5px;
  background: #fff;
}

dl {
  margin: 0; padding: 0 0 5px;
  font: normal 11px "Lucida Grande", Helvetica, sans-serif;
}

dt {
  padding: 3px;
  background: #65C400;
  color: #fff;
  font-weight: bold;
}

dd {
  margin: 5px 0 5px 5px;
  padding: 3px 3px 3px 18px;
}


dd.spec.passed {
  border-left: 5px solid #65C400;
  border-bottom: 1px solid #65C400;
  background: #DBFFB4; color: #3D7700;
}

dd.spec.not_implemented {
  border-left: 5px solid #FAF834;
  border-bottom: 1px solid #FAF834;
  background: #FCFB98; color: #131313;
}

dd.spec.pending_fixed {
  border-left: 5px solid #0000C2;
  border-bottom: 1px solid #0000C2;
  color: #0000C2; background: #D3FBFF;
}

dd.spec.failed {
  border-left: 5px solid #C20000;
  border-bottom: 1px solid #C20000;
  color: #C20000; background: #FFFBD3;
}


dt.not_implemented {
  color: #000000; background: #FAF834;
}

dt.pending_fixed {
  color: #FFFFFF; background: #C40D0D;
}

dt.failed {
  color: #FFFFFF; background: #C40D0D;
}


#rspec-header.not_implemented {
  color: #000000; background: #FAF834;
}

#rspec-header.pending_fixed {
  color: #FFFFFF; background: #C40D0D;
}

#rspec-header.failed {
  color: #FFFFFF; background: #C40D0D;
}


.backtrace {
  color: #000;
  font-size: 12px;
}

a {
  color: #BE5C00;
}

/* Ruby code, style similar to vibrant ink */
.ruby {
  font-size: 12px;
  font-family: monospace;
  color: white;
  background-color: black;
  padding: 0.1em 0 0.2em 0;
}

.ruby .keyword { color: #FF6600; }
.ruby .constant { color: #339999; }
.ruby .attribute { color: white; }
.ruby .global { color: white; }
.ruby .module { color: white; }
.ruby .class { color: white; }
.ruby .string { color: #66FF00; }
.ruby .ident { color: white; }
.ruby .method { color: #FFCC00; }
.ruby .number { color: white; }
.ruby .char { color: white; }
.ruby .comment { color: #9933CC; }
.ruby .symbol { color: white; }
.ruby .regex { color: #44B4CC; }
.ruby .punct { color: white; }
.ruby .escape { color: white; }
.ruby .interp { color: white; }
.ruby .expr { color: white; }

.ruby .offending { background-color: gray; }
.ruby .linenum {
  width: 75px;
  padding: 0.1em 1em 0.2em 0;
  color: #000000;
  background-color: #FFFBD3;
}
EOF
        end
      end
    end
  end
end<|MERGE_RESOLUTION|>--- conflicted
+++ resolved
@@ -48,15 +48,9 @@
             @output.puts "  </dl>"
             @output.puts "</div>"
           end
-<<<<<<< HEAD
-          @output.puts "<div class=\"example_group\">"
+          @output.puts "<div id=\"div_group_#{example_group_number}\" class=\"example_group passed\">"
           @output.puts "  <dl #{current_indentation}>"
-          @output.puts "  <dt id=\"example_group_#{example_group_number}\">#{h(example_group.description)}</dt>"
-=======
-          @output.puts "<div id=\"div_group_#{example_group_number}\" class=\"example_group passed\">"
-          @output.puts "  <dl>"
           @output.puts "  <dt id=\"example_group_#{example_group_number}\" class=\"passed\">#{h(example_group.description)}</dt>"
->>>>>>> 030ca632
           @output.flush
         end
 
@@ -209,10 +203,10 @@
 </div>
 
 <div id="rspec-filters">
-  Show only :
-  <input id="passed_checkbox" name="passed_checkbox" type="checkbox" checked onchange="apply_filters()" value="1"> <label for="passed_checkbox">Passed tests</label>
-  <input id="failed_checkbox" name="failed_checkbox" type="checkbox" checked onchange="apply_filters()" value="2"> <label for="failed_checkbox">Failed tests</label>
-  <input id="pending_checkbox" name="pending_checkbox" type="checkbox" checked onchange="apply_filters()" value="3"> <label for="pending_checkbox">Pending tests</label>
+  Show:
+  <input id="passed_checkbox" name="passed_checkbox" type="checkbox" checked onchange="apply_filters()" value="1"> <label for="passed_checkbox">Passed</label>
+  <input id="failed_checkbox" name="failed_checkbox" type="checkbox" checked onchange="apply_filters()" value="2"> <label for="failed_checkbox">Failed</label>
+  <input id="pending_checkbox" name="pending_checkbox" type="checkbox" checked onchange="apply_filters()" value="3"> <label for="pending_checkbox">Pending</label>
 </div>
 
 <div class="results">
@@ -255,7 +249,6 @@
   var passed_filter = document.getElementById('passed_checkbox').checked;
   var failed_filter = document.getElementById('failed_checkbox').checked;
   var pending_filter = document.getElementById('pending_checkbox').checked;
-  // alert("apply_filters " + passed_filter + "," + failed_filter + "," + pending_filter);
 
   assign_display_style("spec passed", passed_filter);
   assign_display_style("spec failed", failed_filter);
@@ -266,7 +259,6 @@
   assign_display_style_for_group("example_group failed", failed_filter, failed_filter || pending_filter || passed_filter);
 
   d2 = new Date();
-//  alert(d2.getTime()-d1.getTime());
 }
 
 function get_display_style(display_flag) {
