<<<<<<< HEAD
* 'subject'
=======
### RSpec Core

* support the following concepts from rspec-1.2.x
  * `it_should_behave_like`
  * run options
    * from command line
    * in rake task definitions
  * formatters
* rename Behaviour to ExampleGroup

### Maxwell

* need to figure out how maxwell will allow us to mix all the rails testing
  facilities with rspec when working with rails.
>>>>>>> 618760f6
<|MERGE_RESOLUTION|>--- conflicted
+++ resolved
@@ -1,10 +1,7 @@
-<<<<<<< HEAD
-* 'subject'
-=======
 ### RSpec Core
 
 * support the following concepts from rspec-1.2.x
-  * `it_should_behave_like`
+  * subject
   * run options
     * from command line
     * in rake task definitions
@@ -14,5 +11,4 @@
 ### Maxwell
 
 * need to figure out how maxwell will allow us to mix all the rails testing
-  facilities with rspec when working with rails.
->>>>>>> 618760f6
+  facilities with rspec when working with rails.